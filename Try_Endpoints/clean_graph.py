--- conflicted
+++ resolved
@@ -20,20 +20,13 @@
     :rtype: datetime
     """
     if time_match := re.search(r"(\d{2}/\d{2} \d{2}:\d{2}:\d{2})", entry):
-<<<<<<< HEAD
-        time_str = time_match.group(1)
-=======
         time_str = time_match[1]
->>>>>>> 7e78ddaa
         # Set the year to the current year
         current_year = datetime.now().year
         return datetime.strptime(
             f"{current_year} {time_str}", "%Y %m/%d %H:%M:%S"
         )
-<<<<<<< HEAD
-=======
     return None
->>>>>>> 7e78ddaa
 
 
 def filter_entries(unfiltered_entries):
