--- conflicted
+++ resolved
@@ -190,17 +190,10 @@
 
 def login_and_get_tokens(
     login_session: requests.Session,
-<<<<<<< HEAD
     username: Optional[str] = USERNAME,
     password: Optional[str] = PASSWORD,
     org_id: Optional[str] = ORG_ID,
 ) -> tuple[str, str, str]:
-=======
-    username=USERNAME,
-    password=PASSWORD,
-    org_id=ORG_ID,
-):
->>>>>>> 358ed9ac
     """
     Initiates a Command session with the given user credentials and Verkada
     organization ID.
@@ -221,11 +214,7 @@
     login_data = {
         "email": username,
         "password": password,
-<<<<<<< HEAD
-        "otp": generate_totp(getenv("apple_as_totp")),
-=======
         "otp": generate_totp(getenv("")),
->>>>>>> 358ed9ac
         "org_id": org_id,
     }
 
@@ -255,15 +244,9 @@
 
 def logout(
     logout_session: requests.Session,
-<<<<<<< HEAD
     x_verkada_token: str,
     x_verkada_auth: str,
     org_id: Optional[str] = ORG_ID,
-=======
-    x_verkada_token,
-    x_verkada_auth,
-    org_id=ORG_ID,
->>>>>>> 358ed9ac
 ):
     """
     Logs the Python script out of Command to prevent orphaned sessions.
@@ -307,14 +290,10 @@
 
 
 def delete_cameras(
-<<<<<<< HEAD
     camera_session: requests.Session,
     x_verkada_token: str,
     usr: str,
     org_id: Optional[str] = ORG_ID,
-=======
-    camera_session: requests.Session, x_verkada_token, usr, org_id=ORG_ID
->>>>>>> 358ed9ac
 ):
     """
     Deletes all cameras from a Verkada organization.
@@ -370,7 +349,7 @@
     x_verkada_token: str,
     x_verkada_auth: str,
     usr: str,
-    alarm_session,
+    alarm_session: requests.Session,
     org_id: Optional[str] = ORG_ID,
 ):
     """
@@ -398,7 +377,7 @@
         "Content-Type": "application/json",
     }
 
-    def delete_sensor(device_dict):
+    def delete_sensor(device_dict: List[Dict[str ,str]]):
         """
         Deletes a generic wireless alarm sensor from Verkada Command.
 
@@ -428,7 +407,7 @@
                 pline = "Wireless alarm sensor"
                 raise custom_exceptions.APIExceptionHandler(e, response, pline)
 
-    def delete_keypads(device_ids):
+    def delete_keypads(device_ids: List[str]):
         """
         Deletes a generic wireless alarm sensor from Verkada Command.
 
@@ -567,19 +546,11 @@
 
 
 def delete_panels(
-<<<<<<< HEAD
     x_verkada_token: str,
     x_verkada_auth: str,
     usr: str,
-    ac_session,
+    ac_session: requests.Session,
     org_id: Optional[str] = ORG_ID,
-=======
-    x_verkada_token,
-    x_verkada_auth,
-    usr,
-    ac_session: requests.Session,
-    org_id=ORG_ID,
->>>>>>> 358ed9ac
 ):
     """
     Deletes all access control panels from a Verkada organization.
@@ -655,16 +626,13 @@
 
 
 def delete_intercom(
-    x_verkada_token,
-    usr,
-    device_id,
-<<<<<<< HEAD
-    icom_session,
+    x_verkada_token: str,
+    usr: str,
+    device_id: str,
+    icom_session: requests.Session,
     org_id: Optional[str] = ORG_ID,
-=======
     icom_session: requests.Session,
     org_id=ORG_ID,
->>>>>>> 358ed9ac
 ):
     """
     Deletes all Intercoms from a Verkada organization.
@@ -702,19 +670,11 @@
 
 
 def delete_environmental(
-<<<<<<< HEAD
     x_verkada_token: str,
     x_verkada_auth: str,
     usr: str,
-    sv_session,
+    sv_session: requests.Session,
     org_id: Optional[str] = ORG_ID,
-=======
-    x_verkada_token,
-    x_verkada_auth,
-    usr,
-    sv_session: requests.Session,
-    org_id=ORG_ID,
->>>>>>> 358ed9ac
 ):
     """
     Deletes all environmental sensors from a Verkada organization.
@@ -775,19 +735,11 @@
 
 
 def delete_guest(
-<<<<<<< HEAD
     x_verkada_token: str,
     x_verkada_auth: str,
     usr: str,
-    guest_session,
+    guest_session: requests.Session,
     org_id: Optional[str] = ORG_ID,
-=======
-    x_verkada_token,
-    x_verkada_auth,
-    usr,
-    guest_session: requests.Session,
-    org_id=ORG_ID,
->>>>>>> 358ed9ac
 ):
     """
     Deletes all Guest devices from a Verkada organization.
@@ -886,11 +838,10 @@
 
 
 def delete_acls(
-<<<<<<< HEAD
-    x_verkada_token, usr, acl_session, org_id: Optional[str] = ORG_ID
-=======
-    x_verkada_token, usr, acl_session: requests.Session, org_id=ORG_ID
->>>>>>> 358ed9ac
+  x_verkada_token: str,
+  usr: str,
+  acl_session: requests.Session,
+  org_id: Optional[str] = ORG_ID
 ):
     """
     Deletes all access control levels from a Verkada organization.
@@ -959,11 +910,10 @@
 
 
 def delete_desk_station(
-<<<<<<< HEAD
-    x_verkada_token, usr, ds_session, org_id: Optional[str] = ORG_ID
-=======
-    x_verkada_token, usr, ds_session: requests.Session, org_id=ORG_ID
->>>>>>> 358ed9ac
+  x_verkada_token: str,
+  usr: str,
+  ds_session: requests.Session,
+  org_id: Optional[str] = ORG_ID
 ):
     """
     Deletes all Guest devices from a Verkada organization.
