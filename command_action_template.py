"""
Author: Ian Young
Purpose: Serve as a template for logging in a user, performing an action,
and logging out.
"""

# Import essential libraries
import time
from os import getenv

import requests
from dotenv import load_dotenv

<<<<<<< HEAD
import QoL.custom_exceptions as custom_exceptions
=======
from tools import APIExceptionHandler, log, login_and_get_tokens, logout
>>>>>>> 7e78ddaa

load_dotenv()  # Load credentials file

# Set final, global credential variables
USERNAME = getenv("username")
PASSWORD = getenv("password")
ORG_ID = getenv("org_id")

# Set final, global URLs
ACTION_URL = ""  # Put the endpoint here

<<<<<<< HEAD
# Set up the logger
log = logging.getLogger()
log.setLevel(logging.DEBUG)
logging.basicConfig(level=logging.DEBUG, format="%(levelname)s: %(message)s")

# Mute non-essential logging from requests library
logging.getLogger("requests").setLevel(logging.CRITICAL)
logging.getLogger("urllib3").setLevel(logging.CRITICAL)


##############################################################################
#############################  Authentication  ###############################
##############################################################################


def login_and_get_tokens(login_session, username, password, org_id):
    """
    Initiates a Command session with the given user credentials and Verkada
    organization ID.

    :param login_session: The session to use when authenticating.
    :type login_session: requests.Session
    :param username: A Verkada user's username to be used during the login.
    :type username: str, optional
    :param password: A Verkada user's password used during the login process.
    :type password: str, optional
    :param org_id: The Verkada Org ID that is being logged into.
    :type org_id: str, optional
    :return: Will return the csrf_token of the session that has been initiated
    along with the user token for the session and the user's id.
    :rtype: String, String, String
    """
    # Prepare login data
    login_data = {
        "email": username,
        "password": password,
        "org_id": org_id,
    }

    try:
        # Request the user session
        response = login_session.post(LOGIN_URL, json=login_data)
        response.raise_for_status()

        # Extract relevant information from the JSON response
        json_response = response.json()
        session_csrf_token = json_response.get("csrfToken")
        session_user_token = json_response.get("userToken")
        session_user_id = json_response.get("userId")

        return session_csrf_token, session_user_token, session_user_id

    # Handle exceptions
    except requests.exceptions.RequestException as e:
        raise custom_exceptions.APIExceptionHandler(
            e, response, "Log in"
        ) from e


def logout(logout_session, x_verkada_token, x_verkada_auth, org_id=ORG_ID):
    """
    Logs the Python script out of Command to prevent orphaned sessions.

    :param logout_session: The session to use when authenticating.
    :type logout_session: requests.Session
    :param x_verkada_token: The csrf token for a valid, authenticated session.
    :type x_verkada_token: str
    :param x_verkada_auth: The authenticated user token for a valid Verkada
    session.
    :type x_verkada_auth: str
    :param org_id: The organization ID for the targeted Verkada org.
    :type org_id: str, optional
    """
    headers = {
        "X-CSRF-Token": x_verkada_token,
        "X-Verkada-Auth": x_verkada_auth,
        "x-verkada-organization": org_id,
    }

    body = {"logoutCurrentEmailOnly": True}
    try:
        response = logout_session.post(LOGOUT_URL, headers=headers, json=body)
        response.raise_for_status()

        log.info("Logging out.")

    # Handle exceptions
    except requests.exceptions.RequestException as e:
        raise custom_exceptions.APIExceptionHandler(
            e, response, "Logout"
        ) from e

    finally:
        logout_session.close()


##############################################################################
################################  Requests  ##################################
##############################################################################


=======

##############################################################################
################################  Requests  ##################################
##############################################################################


>>>>>>> 7e78ddaa
def command_action(
    action_session, x_verkada_token, x_verkada_auth, usr, org_id=ORG_ID
):
    """
    Perform an action in Command.

    :param x_verkada_token: The csrf token for a valid, authenticated session.
    :type x_verkada_token: str
    :param x_verkada_auth: The authenticated user token for a valid Verkada
    session.
    :type x_verkada_auth: str
    :param usr: The user ID for a valid user in the Verkada organization.
    :type usr: str
    :param org_id: The organization ID for the targeted Verkada org.
    :type org_id: str, optional
    :return: An array of archived video export IDs.
    :rtype: list
    """
    # NOTE: Not all endpoints require a body.
    body = {"organizationId": org_id}

    # IMPORTANT: All endpoints will need this if not using apidocs.verkada.com
    headers = {
        "X-CSRF-Token": x_verkada_token,
        "X-Verkada-Auth": x_verkada_auth,
        "User": usr,
    }

    log.debug("Requesting camera data")

    try:
        response = action_session.post(ACTION_URL, json=body, headers=headers)
        response.raise_for_status()
        log.debug("-------")
        log.debug("Action completed.")

        return response.json()  # Return the endpoint response for computing.

    # Handle exceptions
    except requests.exceptions.RequestException as e:
<<<<<<< HEAD
        raise custom_exceptions.APIExceptionHandler(
            e, response, "Log in"
        ) from e
=======
        raise APIExceptionHandler(e, response, "Log in") from e
>>>>>>> 7e78ddaa


##############################################################################
##################################  Main  ####################################
##############################################################################


# Check if the script is being imported or ran directly
if __name__ == "__main__":

    with requests.Session() as session:
        start_run_time = time.time()  # Start timing the script
<<<<<<< HEAD
        try:
            # Initialize the user session.
            csrf_token, user_token, user_id = login_and_get_tokens(
                session, USERNAME, PASSWORD, ORG_ID
            )
=======
        if USERNAME and PASSWORD and ORG_ID:
            csrf_token, user_token, user_id = None, None, None
            try:
                # Initialize the user session.
                csrf_token, user_token, user_id = login_and_get_tokens(
                    session, USERNAME, PASSWORD, ORG_ID
                )
>>>>>>> 7e78ddaa

                # Continue if the required information has been received
                if csrf_token and user_token and user_id:

                    log.debug("Performing Command action.")
                    command_action(csrf_token, user_token, user_id, ORG_ID)
                    log.debug("Action complete.")

                # Handles when the required credentials were not received
                else:
                    log.critical(
                        "No credentials or incorrect credentials were provided."
                    )

                # Calculate the time take to run and post it to the log
                elapsed_time = time.time() - start_run_time
                log.info("-------")
                log.info("Total time to complete %.2f", elapsed_time)

<<<<<<< HEAD
            # Handles when the required credentials were not received
            else:
                log.critical(
                    "No credentials or incorrect credentials were provided."
=======
            # Gracefully handle an interrupt
            except KeyboardInterrupt:
                print(
                    "\nKeyboard interrupt detected. Logging out & aborting..."
>>>>>>> 7e78ddaa
                )

            finally:
                if csrf_token and user_token:
                    log.debug("Logging out.")
                    logout(session, csrf_token, user_token, ORG_ID)
                session.close()
                log.debug("Session closed.\nExiting...")<|MERGE_RESOLUTION|>--- conflicted
+++ resolved
@@ -11,11 +11,7 @@
 import requests
 from dotenv import load_dotenv
 
-<<<<<<< HEAD
-import QoL.custom_exceptions as custom_exceptions
-=======
 from tools import APIExceptionHandler, log, login_and_get_tokens, logout
->>>>>>> 7e78ddaa
 
 load_dotenv()  # Load credentials file
 
@@ -27,116 +23,12 @@
 # Set final, global URLs
 ACTION_URL = ""  # Put the endpoint here
 
-<<<<<<< HEAD
-# Set up the logger
-log = logging.getLogger()
-log.setLevel(logging.DEBUG)
-logging.basicConfig(level=logging.DEBUG, format="%(levelname)s: %(message)s")
-
-# Mute non-essential logging from requests library
-logging.getLogger("requests").setLevel(logging.CRITICAL)
-logging.getLogger("urllib3").setLevel(logging.CRITICAL)
-
-
-##############################################################################
-#############################  Authentication  ###############################
-##############################################################################
-
-
-def login_and_get_tokens(login_session, username, password, org_id):
-    """
-    Initiates a Command session with the given user credentials and Verkada
-    organization ID.
-
-    :param login_session: The session to use when authenticating.
-    :type login_session: requests.Session
-    :param username: A Verkada user's username to be used during the login.
-    :type username: str, optional
-    :param password: A Verkada user's password used during the login process.
-    :type password: str, optional
-    :param org_id: The Verkada Org ID that is being logged into.
-    :type org_id: str, optional
-    :return: Will return the csrf_token of the session that has been initiated
-    along with the user token for the session and the user's id.
-    :rtype: String, String, String
-    """
-    # Prepare login data
-    login_data = {
-        "email": username,
-        "password": password,
-        "org_id": org_id,
-    }
-
-    try:
-        # Request the user session
-        response = login_session.post(LOGIN_URL, json=login_data)
-        response.raise_for_status()
-
-        # Extract relevant information from the JSON response
-        json_response = response.json()
-        session_csrf_token = json_response.get("csrfToken")
-        session_user_token = json_response.get("userToken")
-        session_user_id = json_response.get("userId")
-
-        return session_csrf_token, session_user_token, session_user_id
-
-    # Handle exceptions
-    except requests.exceptions.RequestException as e:
-        raise custom_exceptions.APIExceptionHandler(
-            e, response, "Log in"
-        ) from e
-
-
-def logout(logout_session, x_verkada_token, x_verkada_auth, org_id=ORG_ID):
-    """
-    Logs the Python script out of Command to prevent orphaned sessions.
-
-    :param logout_session: The session to use when authenticating.
-    :type logout_session: requests.Session
-    :param x_verkada_token: The csrf token for a valid, authenticated session.
-    :type x_verkada_token: str
-    :param x_verkada_auth: The authenticated user token for a valid Verkada
-    session.
-    :type x_verkada_auth: str
-    :param org_id: The organization ID for the targeted Verkada org.
-    :type org_id: str, optional
-    """
-    headers = {
-        "X-CSRF-Token": x_verkada_token,
-        "X-Verkada-Auth": x_verkada_auth,
-        "x-verkada-organization": org_id,
-    }
-
-    body = {"logoutCurrentEmailOnly": True}
-    try:
-        response = logout_session.post(LOGOUT_URL, headers=headers, json=body)
-        response.raise_for_status()
-
-        log.info("Logging out.")
-
-    # Handle exceptions
-    except requests.exceptions.RequestException as e:
-        raise custom_exceptions.APIExceptionHandler(
-            e, response, "Logout"
-        ) from e
-
-    finally:
-        logout_session.close()
-
 
 ##############################################################################
 ################################  Requests  ##################################
 ##############################################################################
 
 
-=======
-
-##############################################################################
-################################  Requests  ##################################
-##############################################################################
-
-
->>>>>>> 7e78ddaa
 def command_action(
     action_session, x_verkada_token, x_verkada_auth, usr, org_id=ORG_ID
 ):
@@ -177,13 +69,7 @@
 
     # Handle exceptions
     except requests.exceptions.RequestException as e:
-<<<<<<< HEAD
-        raise custom_exceptions.APIExceptionHandler(
-            e, response, "Log in"
-        ) from e
-=======
         raise APIExceptionHandler(e, response, "Log in") from e
->>>>>>> 7e78ddaa
 
 
 ##############################################################################
@@ -196,13 +82,6 @@
 
     with requests.Session() as session:
         start_run_time = time.time()  # Start timing the script
-<<<<<<< HEAD
-        try:
-            # Initialize the user session.
-            csrf_token, user_token, user_id = login_and_get_tokens(
-                session, USERNAME, PASSWORD, ORG_ID
-            )
-=======
         if USERNAME and PASSWORD and ORG_ID:
             csrf_token, user_token, user_id = None, None, None
             try:
@@ -210,7 +89,6 @@
                 csrf_token, user_token, user_id = login_and_get_tokens(
                     session, USERNAME, PASSWORD, ORG_ID
                 )
->>>>>>> 7e78ddaa
 
                 # Continue if the required information has been received
                 if csrf_token and user_token and user_id:
@@ -230,17 +108,10 @@
                 log.info("-------")
                 log.info("Total time to complete %.2f", elapsed_time)
 
-<<<<<<< HEAD
-            # Handles when the required credentials were not received
-            else:
-                log.critical(
-                    "No credentials or incorrect credentials were provided."
-=======
             # Gracefully handle an interrupt
             except KeyboardInterrupt:
                 print(
                     "\nKeyboard interrupt detected. Logging out & aborting..."
->>>>>>> 7e78ddaa
                 )
 
             finally:
