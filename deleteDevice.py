--- conflicted
+++ resolved
@@ -1,15 +1,10 @@
-
 # Author: Ian Young
 # Purpose: Reset a Verkada Command organization for use at VCE. An API key and
 # valid user credentials are needed to run this script. Please use EXTREME
 # caution when running because this will delete all devices from an org
 # without any additional warnings.
-<<<<<<< HEAD
 import colorama
 import gatherDevices
-=======
-import requests
->>>>>>> 9e312273
 import logging
 import requests
 import threading
@@ -41,7 +36,6 @@
 SHARD = "?sharding=true"
 
 # Set final, global URLs
-<<<<<<< HEAD
 # * POST
 ACCESS_DECOM = "https://vcerberus.command.verkada.com/access_device/decommission"
 AKEYPADS_DECOM = "https://alarms.command.verkada.com/device/keypad_hub/decommission"
@@ -52,26 +46,11 @@
 LOGIN_URL = "https://vprovision.command.verkada.com/user/login"
 LOGOUT_URL = "https://vprovision.command.verkada.com/user/logout"
 # * DELETE
-=======
-LOGIN_URL = "https://vprovision.command.verkada.com/user/login"
-LOGOUT_URL = "https://vprovision.command.verkada.com/user/logout"
-CAMERA_DECOM = "https://vprovision.command.verkada.com/camera/decommission"
-AKEYPADS_DECOM = "https://alarms.command.verkada.com/device/keypad_hub/\
-decommission"
-ASENSORS_DECOM = "https://alarms.command.verkada.com/device/sensor/delete"
-APANEL_DECOM = "https://alarms.command.verkada.com/device/hub/decommission"
-ENVIRONMENTAL_DECOM = "https://vsensor.command.verkada.com/devices/\
-decommission"
-ACCESS_DECOM = "https://vcerberus.command.verkada.com/access_device/\
-decommission"
-# * DELETE not POST
->>>>>>> 9e312273
 DESK_DECOM = f"{ROOT}/organization/{ORG_ID}/device/"
 GUEST_IPADS_DECOM = f"https://vdoorman.command.verkada.com/device/org/\
 {ORG_ID}/site/"
 GUEST_PRINTER_DECOM = f"https://vdoorman.command.verkada.com/printer/org/\
 {ORG_ID}/site/"
-<<<<<<< HEAD
 # * PUT
 ACCESS_LEVEL_DECOM = f"https://vcerberus.command.verkada.com/organizations/\
 {ORG_ID}/schedules"
@@ -176,11 +155,6 @@
 
     for thread in threads:
         thread.join()
-=======
-# * PUT not POST
-ACCESS_LEVEL_DECOM = f"https://vcerberus.command.verkada.com/organizations/\
-{ORG_ID}/schedules"
->>>>>>> 9e312273
 
 
 ##############################################################################
@@ -965,128 +939,6 @@
                 return schedule
         return None
 
-<<<<<<< HEAD
-=======
-
-def deleteGuest(x_verkada_token, x_verkada_auth, usr,
-                org_id=ORG_ID):
-    """
-    Deletes all Guest devices from a Verkada organization.
-
-    :param x_verkada_token: The csrf token for a valid, authenticated session.
-    :type x_verkada_token: str
-    :param x_verkada_auth: The authenticated user token for a valid Verkada 
-    session.
-    :type x_verkada_auth: str
-    """
-    params = {
-        "organizationId": org_id
-    }
-
-    headers = {
-        "X-CSRF-Token": x_verkada_token,
-        "X-Verkada-Auth": x_verkada_auth,
-        "User": usr
-    }
-
-    try:
-        # Request the JSON library for Sites
-        log.debug("Initiating site request.")
-        sites = gatherDevices.get_Sites(
-            x_verkada_token, x_verkada_auth, usr, session, org_id)
-
-        # Request the JSON library for Guest
-        log.debug("Initiating Guest requests.")
-        ipad_ids, printer_ids = gatherDevices.list_Guest(
-            x_verkada_token, x_verkada_auth, usr, session, org_id, sites)
-
-        for site in sites:
-            ipad_present = True
-            printer_present = True
-            
-            if ipad_ids:
-                for ipad in ipad_ids:
-                    url = f"{GUEST_IPADS_DECOM}{site}?deviceId={ipad}"
-
-                    log.debug(f"Running for iPad: {ipad}")
-
-                    response = session.delete(
-                        url,
-                        headers=headers,
-                        params=params
-                    )
-                    response.raise_for_status()  # Raise for HTTP errors
-
-                log.debug(f"iPads deleted for site {site}")
-
-            else:
-                ipad_present = False
-                log.debug("No iPads present.")
-
-            if printer_ids:
-                for printer in printer_ids:
-                    url = f"{GUEST_PRINTER_DECOM}{site}?printerId={printer}"
-
-                    log.debug(f"Running for printer: {printer}")
-
-                    response = session.delete(
-                        url,
-                        headers=headers,
-                        params=params
-                    )
-                    response.raise_for_status()  # Raise for HTTP errors
-
-                log.debug(f"Printers deleted for site {site}")
-
-            else:
-                printer_present = False
-                log.debug("No printers present.")
-
-            if not ipad_present and not printer_present:
-                log.warning(f"No Guest devices were received for site {site}.")
-
-    # Handle exceptions
-    except requests.exceptions.Timeout:
-        log.error(f"Connection timed out.")
-        return None
-
-    except requests.exceptions.TooManyRedirects:
-        log.error(f"Too many redirects.\nAborting...")
-        return None
-
-    except requests.exceptions.HTTPError:
-        log.error(
-            f"Environmental sensors returned with a non-200 code: "
-            f"{response.status_code}"
-        )
-        return None
-
-    except requests.exceptions.ConnectionError:
-        log.error(f"Error connecting to the server.")
-        return None
-
-    except requests.exceptions.RequestException as e:
-        log.error(f"Verkada API Error: {e}")
-        return None
-
-
-def deleteACLs(x_verkada_token, usr, org_id=ORG_ID):
-    """
-    Deletes all access control levels from a Verkada organization.
-
-    :param x_verkada_token: The csrf token for a valid, authenticated session.
-    :type x_verkada_token: str
-    :param x_verkada_auth: The authenticated user token for a valid Verkada 
-    session.
-    :type x_verkada_auth: str
-    """
-    def find_schedule_by_id(schedule_id, schedules):
-        for schedule in schedules:
-            if schedule["scheduleId"] == schedule_id:
-                return schedule
-        return None
-
->>>>>>> 9e312273
     headers = {
         "x-verkada-organization-id": org_id,
         "x-verkada-token": x_verkada_token,
@@ -1099,11 +951,7 @@
         acls, acl_ids = gatherDevices.list_ACLs(x_verkada_token, usr, session,
                                                 org_id)
         
-<<<<<<< HEAD
         if acls and acl_ids:
-=======
-        if acl_ids:
->>>>>>> 9e312273
             for acl in acl_ids:
                 schedule = find_schedule_by_id(acl, acls)
                 log.info(f"Running for access control level {acl}")
@@ -1120,7 +968,6 @@
                 )
                 response.raise_for_status()  # Raise an exception for HTTP errors
 
-<<<<<<< HEAD
             log.info(
                 f"{Fore.GREEN}"
                 f"Access control levels deleted."
@@ -1161,36 +1008,6 @@
 
     except requests.exceptions.RequestException as e:
         log.error(f"{Fore.RED}Verkada API Error:{Style.RESET_ALL} {e}")
-=======
-            log.debug("Access control levels deleted.")
-
-        else:
-            log.warning("No access control levels were received.")
-
-    # Handle exceptions
-    except requests.exceptions.Timeout:
-        log.error(f"Connection timed out.")
-        return None
-
-    except requests.exceptions.TooManyRedirects:
-        log.error(f"Too many redirects.\nAborting...")
-        return None
-
-    # except requests.exceptions.HTTPError:
-    #     log.error(
-    #         f"Access control levels returned with a non-200 code: "
-    #         f"{response.status_code}"
-    #     )
-    #     return None
-
-    except requests.exceptions.ConnectionError:
-        log.error(f"Error connecting to the server.")
-        return None
-
-    except requests.exceptions.RequestException as e:
-        log.error(f"Verkada API Error: {e}")
-        return None
->>>>>>> 9e312273
 
 
 def deleteDeskStation(x_verkada_token, usr, org_id=ORG_ID):
@@ -1212,29 +1029,18 @@
     try:
         # Request the JSON library for Desk Station
         log.debug("Initiating Desk Station requests.")
-<<<<<<< HEAD
         ds_ids = gatherDevices.list_Desk_Stations(
             x_verkada_token, usr, session, org_id)
 
-=======
-        # ds_ids = gatherDevices.list_Desk_Stations(
-            # x_verkada_token, x_verkada_auth, usr, session, org_id)
-
-        ds_ids = ["9097a015-040f-4c89-a406-f8e38421dfb0"]
->>>>>>> 9e312273
         if ds_ids:
             for desk_station in ds_ids:
                 url = DESK_DECOM + desk_station + SHARD
 
-<<<<<<< HEAD
                 log.debug(
                     f"{Fore.GREEN}"
                     f"Running for Desk Station: {desk_station}"
                     f"{Style.RESET_ALL}"
                 )
-=======
-                log.debug(f"Running for Desk Station: {desk_station}")
->>>>>>> 9e312273
 
                 response = session.delete(
                     url,
@@ -1242,7 +1048,6 @@
                 )
                 response.raise_for_status()  # Raise for HTTP errors
 
-<<<<<<< HEAD
                 log.info(
                     f"{Fore.GREEN}"
                     f"Desk Stations deleted."
@@ -1276,31 +1081,6 @@
 
     except requests.exceptions.RequestException as e:
         log.error(f"{Fore.RED}Verkada API Error:{Style.RESET_ALL} {e}")
-=======
-    # Handle exceptions
-    except requests.exceptions.Timeout:
-        log.error(f"Connection timed out.")
-        return None
-
-    except requests.exceptions.TooManyRedirects:
-        log.error(f"Too many redirects.\nAborting...")
-        return None
-
-    except requests.exceptions.HTTPError:
-        log.error(
-            f"Desk Station returned with a non-200 code: "
-            f"{response.status_code}"
-        )
-        return None
-
-    except requests.exceptions.ConnectionError:
-        log.error(f"Error connecting to the server.")
-        return None
-
-    except requests.exceptions.RequestException as e:
-        log.error(f"Verkada API Error: {e}")
-        return None
->>>>>>> 9e312273
 
 
 ##############################################################################
@@ -1320,11 +1100,7 @@
                 # Place each element in their own thread to speed up runtime
                 camera_thread = threading.Thread(
                     target=deleteCameras, 
-<<<<<<< HEAD
                     args=(csrf_token, user_token,))
-=======
-                    args=(csrf_token, user_token, user_id,))
->>>>>>> 9e312273
 
                 alarm_thread = threading.Thread(
                     target=deleteSensors, 
@@ -1337,19 +1113,11 @@
                 sv_thread = threading.Thread(
                     target=deleteEnvironmental, 
                     args=(csrf_token, user_token, user_id,))
-<<<<<<< HEAD
 
                 guest_thread = threading.Thread(
                     target=deleteGuest, 
                     args=(csrf_token, user_token, user_id,))
 
-=======
-
-                guest_thread = threading.Thread(
-                    target=deleteGuest, 
-                    args=(csrf_token, user_token, user_id,))
-
->>>>>>> 9e312273
                 acl_thread = threading.Thread(
                     target=deleteACLs, 
                     args=(csrf_token, user_id,))
@@ -1357,17 +1125,6 @@
                 desk_thread = threading.Thread(
                     target=deleteDeskStation, 
                     args=(csrf_token, user_token, user_id,))
-<<<<<<< HEAD
-=======
-
-                # List all the threads to be ran
-                threads = [camera_thread, alarm_thread, ac_thread, sv_thread,
-                           guest_thread, acl_thread, desk_thread]
-                
-                # Start the threads
-                for thread in threads:
-                    thread.start()
->>>>>>> 9e312273
 
                 # # List all the threads to be ran
                 threads = [camera_thread, alarm_thread, ac_thread, sv_thread,
