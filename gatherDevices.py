--- conflicted
+++ resolved
@@ -13,17 +13,10 @@
 load_dotenv()
 
 # Set final, global credential variables
-<<<<<<< HEAD
-API_KEY = getenv("burn_key")
-USERNAME = getenv("burn_username")
-PASSWORD = getenv("burn_password")
-ORG_ID = getenv("burn_id")
-=======
 API_KEY = getenv()
 USERNAME = getenv()
 PASSWORD = getenv()
 ORG_ID = getenv()
->>>>>>> 9e312273
 
 # Set final, global URLs
 LOGIN_URL = "https://vprovision.command.verkada.com/user/login"
@@ -46,9 +39,9 @@
 
 # Set up the logger
 log = logging.getLogger()
-log.setLevel(logging.DEBUG)
+log.setLevel(logging.INFO)
 logging.basicConfig(
-    level=logging.DEBUG,
+    level=logging.INFO,
     format="%(levelname)s: %(message)s"
 )
 
@@ -224,11 +217,7 @@
 def list_Cameras(api_key, session):
     """
     Will list all cameras inside of a Verkada organization.
-<<<<<<< HEAD
     
-=======
-
->>>>>>> 9e312273
     :param api_key: The API key generated from the organization to target.
     :type api_key: str
     :param session: The request session to use to make the call with.
@@ -973,72 +962,6 @@
     except requests.exceptions.HTTPError:
         log.error(
             f"Guest returned with a non-200 code: "
-<<<<<<< HEAD
-=======
-            f"{response.status_code}"
-        )
-        return None
-
-    except requests.exceptions.ConnectionError:
-        log.error(f"Error connecting to the server.")
-        return None
-
-    except requests.exceptions.RequestException as e:
-        log.error(f"Verkada API Error: {e}")
-        return None
-
-
-def list_ACLs(x_verkada_token, usr, session,
-              org_id=ORG_ID):
-    """
-    Lists all access control levels.
-
-    :param x_verkada_token: The csrf token for a valid, authenticated session.
-    :type x_verkada_token: str
-    :param usr: The user ID for a valid user in the Verkad organization.
-    :type usr: str
-    :param org_id: The organization ID for the targeted Verkada org.
-    :type org_id: str, optional
-    :return: An array of Verkada access control levels.
-    :rtype: list
-    """
-    headers = {
-        "x-verkada-organization-id": org_id,
-        "x-verkada-token": x_verkada_token,
-        "x-verkada-user-id": usr
-    }
-
-    acl_ids = []
-
-    try:
-        log.debug("Gathering access control levels.")
-        response = session.get(ACCESS_LEVELS, headers=headers)
-        response.raise_for_status()  # Raise an exception for HTTP errors
-        log.debug("Access control levels received.")
-
-        acls = response.json()['schedules']
-
-        log.debug("-------")
-        for acl in acls:
-            log.debug(f"Retrieved {acl['name']}: {acl['scheduleId']}")
-            acl_ids.append(acl['scheduleId'])
-        log.debug("Access levels retrieved.")
-
-        return acls, acl_ids
-
-    # Handle exceptions
-    except requests.exceptions.Timeout:
-        log.error(f"Connection timed out.")
-        return None
-
-    except requests.exceptions.TooManyRedirects:
-        log.error(f"Too many redirects.\nAborting...")
-        return None
-
-    except requests.exceptions.HTTPError:
-        log.error(
-            f"Access control levels returned with a non-200 code: "
->>>>>>> 9e312273
             f"{response.status_code}"
         )
         return None
