# Author: Ian Young
# Purpose: Compare plates to a pre-defined array of names.
# These names will be "persistent plates/persons" which are to remain in
# Command. Any person or plate not marked thusly will be deleted from the org.

import datetime
import logging
import os
import requests
import threading
import time

# Set timeout for a 429
MAX_RETRIES = 10
DEFAULT_RETRY_DELAY = 0.25
BACKOFF = 0.25

# Set logger
log = logging.getLogger()
<<<<<<< HEAD
log.setLevel(logging.INFO)
=======
log.setLevel(logging.DEBUG)
>>>>>>> 03ce4b56
logging.basicConfig(
    level=logging.INFO,
    format="%(levelname)s: %(message)s"
)

# Mute non-essential logging from requests library
logging.getLogger("requests").setLevel(logging.CRITICAL)
logging.getLogger("urllib3").setLevel(logging.CRITICAL)

ORG_ID = os.environ.get('ORG_ID')
if ORG_ID:
    log.debug("ID retrieved.")

API_KEY = os.environ.get('API_KEY')
if API_KEY:
    log.debug("Key retrieved.")

try:
    import RPi.GPIO as GPIO  # type: ignore

    work_pin = 7
    lpoi_pin = 13
    poi_pin = 11

    try:
        GPIO.setwarnings(False)
        GPIO.setmode(GPIO.BOARD)
        GPIO.setup(work_pin, GPIO.OUT)
    except RuntimeError:
        GPIO = None
        log.debug("Runtime error while initializing GPIO boad.")
except ImportError:
    GPIO = None
    log.debug("RPi.GPIO is not availbale. Running on a non-Pi platform")

# Set the full name for which plates are to be persistent
PERSISTENT_PLATES = sorted([])  # Label of plate #!Not plate number!#
PERSISTENT_PERSONS = sorted(['Suspect'])  # PoI label
PERSISTENT_PID = sorted([])  # PoI ID
PERSISTENT_LID = sorted([])  # LPoI ID


# Set API endpoint URLs
PLATE_URL = "https://api.verkada.com/cameras/v1/\
analytics/lpr/license_plate_of_interest"
PERSON_URL = "https://api.verkada.com/cameras/v1/people/person_of_interest"


##############################################################################
                                #  Misc  #
##############################################################################


class RateLimiter:
    def __init__(self, rate_limit, max_events_per_sec=10, pacing=1):
        """
        Initilization of the rate limiter.

        :param rate_limit: The value of how many threads may be made each sec.
        :type rate_limit: int
        :param max_events_per_sec: Maximum events allowed per second.
        :type: int, optional
        :param pacing: Sets the interval of the clock in seconds.
        :type pacing: int, optional
        :return: None
        :rtype: None
        """
        self.rate_limit = rate_limit
        self.lock = threading.Lock()  # Local lock to prevent race conditions
        self.max_events_per_sec = max_events_per_sec
        self.pacing = pacing

    def acquire(self):
        """
        States whether or not the program may create new threads or not.

        :return: Boolean value stating whether new threads may be made or not.
        :rtype: bool
        """
        with self.lock:
            current_time = time.time()  # Define current time

            if not hasattr(self, 'start_time'):
                # Check if attribue 'start_time' exists, if not, make it.
                self.start_time = current_time
                self.event_count = self.pacing
                return True

            # How much time has passed since starting
            elapsed_time = current_time - self.start_time

            # Check if it's been less than 1sec and less than 10 events have
            # been made.
            if elapsed_time < self.pacing / self.rate_limit \
                    and self.event_count < self.max_events_per_sec:
                self.event_count += 1
                return True

            # Check if it is the first wave of events
            elif elapsed_time >= self.pacing / self.rate_limit:
                self.start_time = current_time
                self.event_count = 2
                return True

            else:
                # Calculate the time left before next wave
                remaining_time = self.pacing - \
                    (current_time - self.start_time)
                time.sleep(remaining_time)  # Wait before next wave
                return True


class APIThrottleException(Exception):
    """
    Exception raised when the API request rate limit is exceeded.

    :param message: A human-readable description of the exception.
    :type message: str
    """

    def __init__(self, message="API throttle limit exceeded."):
        self.message = message
        super().__init__(self.message)


def run_thread_with_rate_limit(threads, rate_limit=10):
    """
    Run a thread with rate limiting.

    :param target: The target function to be executed in the thread:
    :type targe: function:
    :return: The thread that was created and ran
    :rtype: thread
    """
    limiter = RateLimiter(rate_limit=rate_limit)

    def run_thread(thread):
        with threading.Lock():
            limiter.acquire()
            log.debug(f"Starting thread {thread.name} at time \
{datetime.datetime.now().strftime('%H:%M:%S')}")
            thread.start()

    for thread in threads:
        run_thread(thread)

    for thread in threads:
        thread.join()


def cleanList(list):
    """
    Removes any None values from error codes

    :param list: The list to be cleaned.
    :type list: list
    :return: A new list with None values removed.
    :rtype: list
    """
    cleaned_list = [value for value in list if value is not None]
    return cleaned_list


def flashLED(pin, local_stop_event, speed):
    """
    Flashes an LED that is wired into the GPIO board of a raspberry pi for
    the duration of work.

    :param pin: target GPIO pin on the board.
    :type pin: int
    :param local_stop_event: Thread-local event to indicate when the program's
    work is done and the LED can stop flashing.
    :type local_stop_event: Bool 
    :param speed: How long each flash should last in seconds.
    :type failed: int
    :return: None
    :rtype: None
    """
    while not local_stop_event.is_set():
        GPIO.output(pin, True)
        time.sleep(speed)
        GPIO.output(pin, False)
        time.sleep(speed * 2)


##############################################################################
                            #  All things people  #
##############################################################################


def getPeople(org_id=ORG_ID, api_key=API_KEY):
    """
    Returns JSON-formatted persons in a Command org.

    :param org_id: Organization ID. Defaults to ORG_ID.
    :type org_id: str, optional
    :param api_key: API key for authentication. Defaults to API_KEY.
    :type api_key: str, optional
    :return: A List of dictionaries of people in an organization.
    :rtype: list
    """
    global CALL_COUNT

    headers = {
        "accept": "application/json",
        "x-api-key": api_key
    }

    params = {
        "org_id": org_id,
    }

    response = requests.get(PERSON_URL, headers=headers, params=params)

    if response.status_code == 200:
        data = response.json()  # Parse the response

        # Extract as a list
        persons = data.get('persons_of_interest')

        try:
            iter(persons)
        except (TypeError, AttributeError):
            log.error("People are not iterable.")
            return

        return persons
    else:
        log.critical(
            f"Person - Error with retrieving persons.\
Status code {response.status_code}")
        return None


def getPeopleIds(persons=None):
    """
    Returns an array of all PoI labels in an organization.

    :param persons: A list of dictionaries representing PoIs in an
organization. Each dictionary should have 'person_id' key.
Defaults to None.
    :type persons: list, optional
    :return: A list of IDs of the PoIs in an organization.
    :rtype: list
    """
    person_id = []

    for person in persons:
        if person.get('person_id'):
            person_id.append(person.get('person_id'))
        else:
            log.error(
                f"There has been an error with person {person.get('label')}.")
    return person_id


def getPersonId(person=PERSISTENT_PERSONS, persons=None):
    """
    Returns the Verkada ID for a given PoI.

    :param person: The label of a PoI whose ID is being searched for.
    :type person: str
    :param persons: A list of PoI IDs found inside of an organization.
Each dictionary should have the 'person_id' key. Defaults to None.
    :type persons: list, optional
    :return: The person ID of the given PoI.
    :rtype: str
    """
    person_id = None  # Pre-define

    for name in persons:
        if name['label'] == person:
            person_id = name['person_id']
            break  # No need to continue running once found

    if person_id:
        return person_id
    else:
        log.warning(f"Person {person} was not found in the database...")
        return None


def delete_person(person, persons, org_id=ORG_ID, api_key=API_KEY):
    """
    Deletes the given person from the organization.

    :param person: The person to be deleted.
    :type person: str
    :param persons: A list of PoI IDs found inside of an organization.
    :type persons: list
    :param org_id: Organization ID. Defaults to ORG_ID.
    :type org_id: str, optional
    :param api_key: API key for authentication. Defaults to API_KEY.
    :type api_key: str, optional
    :return: None
    :rtype: None
    """
    local_data = threading.local()
    local_data.RETRY_DELAY = DEFAULT_RETRY_DELAY

    headers = {
        "accept": "application/json",
        "x-api-key": api_key
    }

    log.info(f"Running for person: {printPersonName(person, persons)}")

    params = {
        'org_id': org_id,
        'person_id': person
    }

    try:
        for _ in range(MAX_RETRIES):
            response = requests.delete(
                PERSON_URL, headers=headers, params=params)

            if response.status_code == 429:
                log.info(f"{printPersonName(person, persons)} response: 429. \
Retrying in {local_data.RETRY_DELAY}s.")

                time.sleep(local_data.RETRY_DELAY)

                local_data.RETRY_DELAY += BACKOFF

            else:
                break

        if response.status_code == 429:
            raise APIThrottleException("API throttled")

        elif response.status_code == 504:
            log.warning(f"Person - Timed out.")

        elif response.status_code == 400:
            log.warning(f"Person - Contact support: endpoint failure")

        elif response.status_code != 200:
            log.error(f"\
Person - An error has occured. Status code {response.status_code}")

    except APIThrottleException:
        log.critical(
            "Person - Hit API request rate limit of 500 requests per minute.")


def purgePeople(delete, persons, org_id=ORG_ID, api_key=API_KEY):
    """
    Purges all PoIs that aren't marked as safe/persistent.

    :param delete: A list of PoIs to be deleted from the organization.
    :type delete: list
    :param persons: A list of PoIs found inside of an organization.
    :type persons: list
    :param org_id: Organization ID. Defaults to ORG_ID.
    :type org_id: str, optional
    :param api_key: API key for authentication. Defaults to API_KEY.
    :type api_key: str, optional
    :return: Returns the value of 1 if completed successfully.
    :rtype: int
    """
    global CALL_COUNT

    if not delete:
        log.warning("Person - There's nothing here")
        return

    local_stop_event = threading.Event()

    if GPIO and poi_pin:
        flash_thread = threading.Thread(
            target=flashLED, args=(poi_pin, local_stop_event, 0.5))
        flash_thread.start()

    log.info("Person - Purging...")

    start_time = time.time()
    threads = []
    for person in delete:
        # Toss delete function into a new thread
        thread = threading.Thread(
            target=delete_person, args=(person, persons, org_id, api_key)
        )
        threads.append(thread)  # Add the thread to the pile

    run_thread_with_rate_limit(threads)

    end_time = time.time()
    elapsed_time = end_time - start_time

    log.info("Person - Purge complete.")
    log.info(f"Person - Time to complete: {elapsed_time:.2f}")

    if GPIO and poi_pin:
        local_stop_event.set()
        flash_thread.join()

    return 1  # Completed


def printPersonName(to_delete, persons):
    """
    Returns the label of a PoI with a given ID

    :param to_delete: The person ID whose name is being searched for in the
dictionary.
    :type to_delete: str
    :param persons: A list of PoIs found inside of an organization.
    :type persons: list
    :return: Returns the name of the person searched for. Will return if there
was no name found, as well.
    :rtype: str
    """
    person_name = None  # Pre-define

    for person in persons:
        if person.get('person_id') == to_delete:
            person_name = person.get('label')
            break  # No need to continue running once found

    if person_name:
        return person_name
    else:
        return "No name provided"


def runPeople():
    """
    Allows the program to be ran if being imported as a module.

    :return: Returns the value 1 if the program completed successfully.
    :rtype: int
    """
    log.info("Retrieving persons")
    persons = getPeople()
    log.info("persons retrieved.")

    # Sort JSON dictionaries by person id
    persons = sorted(persons, key=lambda x: x['person_id'])

    # Run if persons were found
    if persons:
        log.info("Person - Gather IDs")
        all_person_ids = getPeopleIds(persons)
        all_person_ids = cleanList(all_person_ids)
        log.info("Person - IDs aquired.")

        safe_person_ids = []

        log.info("Searching for safe persons.")
        # Create the list of safe persons
        for person in PERSISTENT_PERSONS:
            safe_person_ids.append(getPersonId(person, persons))
        safe_person_ids = cleanList(safe_person_ids)

<<<<<<< HEAD
        if PERSISTENT_PID:
            for person in PERSISTENT_PID:
                safe_person_ids.append(person)
=======
        for person in PERSISTENT_PID:
            safe_person_ids.append(person)
>>>>>>> 03ce4b56
        log.info("Safe persons found.")

        # New list that filters persons that are safe
        persons_to_delete = [
            person for person in all_person_ids
            if person not in safe_person_ids]

        if persons_to_delete:
            purgePeople(persons_to_delete, persons)
            return 1  # Completed

        else:
            log.info(
                "Person - The organization has already been purged.\
There are no more persons to delete.")

            return 1  # Completed
    else:
        log.warning("No persons were found.")

        return 1  # Copmleted


##############################################################################
                            #  All things plates  #
##############################################################################


def getPlates(org_id=ORG_ID, api_key=API_KEY):
    """
    Returns JSON-formatted plates in a Command org.

    :param org_id: Organization ID. Defaults to ORG_ID.
    :type org_id: str, optional
    :param api_key: API key for authentication. Defaults to API_KEY.
    :type api_key: str, optional
    :return: A List of dictionaries of license plates in an organization.
    :rtype: list
    """
    global CALL_COUNT

    headers = {
        "accept": "application/json",
        "x-api-key": api_key
    }

    params = {
        "org_id": org_id
    }

    response = requests.get(PLATE_URL, headers=headers, params=params)

    if response.status_code == 200:
        data = response.json()  # Parse the response

        # Extract as a list
        plates = data.get('license_plate_of_interest')

        try:
            # Check if the list is iterable
            iter(plates)
        except (TypeError, AttributeError):
            log.error("Plates are not iterable.")
            return

        return plates
    else:
        log.critical(
            f"Plate - Error with retrieving plates.\
Status code {response.status_code}")
        return


def getPlateIds(plates=None):
    """
    Returns an array of all LPoI labels in an organization.

    :param plates: A list of dictionaries representing LPoIs in an
organization. Each dictionary should have 'license_plate' key. 
Defaults to None.
    :type plates: list, optional
    :return: A list of IDs of the LPoIs in an organization.
    :rtype: list
    """
    plate_id = []

    for plate in plates:
        if plate.get('license_plate'):
            plate_id.append(plate.get('license_plate'))
        else:
            log.error(
                f"Plate - There has been an error with plate {plate.get('label')}.")

    return plate_id


def getPlateId(plate=PERSISTENT_PLATES, plates=None):
    """
    Returns the Verkada ID for a given LPoI.

    :param plate: The label of a LPoI whose ID is being searched for.
    :type plate: str
    :param plates: A list of LPoI IDs found inside of an organization.
Each dictionary should have the 'license_plate' key. Defaults to None.
    :type plates: list, optional
    :return: The plate ID of the given LPoI.
    :rtype: str
    """
    plate_id = None  # Pre-define

    for name in plates:
        if name['description'] == plate:
            plate_id = name['license_plate']
            break  # No need to continue running once found

    if plate_id:
        return plate_id
    else:
        log.error(f"Plate {plate} was not found in the database...")
        return None


def delete_plate(plate, plates, org_id=ORG_ID, api_key=API_KEY):
    """
    Deletes the given plate from the organization.

    :param plate: The plate to be deleted.
    :type plate: str
    :param plates: A list of LPoI IDs found inside of an organization.
    :type plates: list
    :param org_id: Organization ID. Defaults to ORG_ID.
    :type org_id: str, optional
    :param api_key: API key for authentication. Defaults to API_KEY.
    :type api_key: str, optional
    :return: None
    :rtype: None
    """
    local_data = threading.local()
    local_data.RETRY_DELAY = DEFAULT_RETRY_DELAY

    headers = {
        "accept": "application/json",
        "x-api-key": api_key
    }

    log.info(f"Running for plate: {printPlateName(plate, plates)}")

    params = {
        'org_id': org_id,
        'license_plate': plate
    }

    try:
        for _ in range(MAX_RETRIES):
            response = requests.delete(
                PLATE_URL, headers=headers, params=params)

            if response.status_code == 429:
                log.info(f"{printPlateName(plate, plates)} response: 429. \
Retrying in {local_data.RETRY_DELAY}s.")

                time.sleep(local_data.RETRY_DELAY)

                local_data.RETRY_DELAY += BACKOFF

            else:
                break

        if response.status_code == 429:
            raise APIThrottleException("API throttled")

        elif response.status_code == 504:
            log.warning(f"Plate - Timed out.")

        elif response.status_code == 400:
            log.warning(f"Plate - Contact support: endpoint failure")

        elif response.status_code != 200:
            log.error(f"\
Plate - An error has occured. Status code {response.status_code}")

    except APIThrottleException:
        log.critical(
            "Plate - Hit API request rate limit of 500 requests per minute.")


def purgePlates(delete, plates, org_id=ORG_ID, api_key=API_KEY):
    """
    Purges all LPoIs that aren't marked as safe/persistent.

    :param delete: A list of LPoIs to be deleted from the organization.
    :type delete: list
    :param plates: A list of LPoIs found inside of an organization.
    :type plates: list
    :param org_id: Organization ID. Defaults to ORG_ID.
    :type org_id: str, optional
    :param api_key: API key for authentication. Defaults to API_KEY.
    :type api_key: str, optional
    :return: Returns the value of 1 if completed successfully.
    :rtype: int
    """

    if not delete:
        log.warning("Plate - There's nothing here")
        return

    local_stop_event = threading.Event()

    if GPIO and poi_pin:
        flash_thread = threading.Thread(
            target=flashLED, args=(lpoi_pin, local_stop_event, 0.5))
        flash_thread.start()

    log.info("Plate - Purging...")

    start_time = time.time()
    threads = []
    for plate in delete:
        # Toss delete function into a new thread
        thread = threading.Thread(
            target=delete_plate, args=(plate, plates, org_id, api_key)
        )
        threads.append(thread)  # Add the thread to the pile

    run_thread_with_rate_limit(threads)

    end_time = time.time()
    elapsed_time = end_time - start_time

    log.info("Plate - Purge complete.")
    log.info(f"Plate - Time to complete: {elapsed_time:.2f}")

    if GPIO and poi_pin:
        local_stop_event.set()
        flash_thread.join()

    return 1  # Completed


def printPlateName(to_delete, plates):
    """
    Returns the description of a LPoI with a given ID

    :param to_delete: The person ID whose name is being searched for in the
dictionary.
    :type to_delete: str
    :param persons: A list of PoIs found inside of an organization.
    :type persons: list
    :return: Returns the name of the person searched for. Will return if there
was no name found, as well.
    :rtype: str
    """
    plate_name = None  # Pre-define

    for plate in plates:
        if plate.get('license_plate') == to_delete:
            plate_name = plate.get('description')
            break  # No need to continue running once found

    if plate_name:
        return plate_name
    else:
        return "No name provided"


def runPlates():
    """
    Allows the program to be ran if being imported as a module.

    :return: Returns the value 1 if the program completed successfully.
    :rtype: int
    """
    log.info("Retrieving plates")
    plates = getPlates()
    log.info("Plates retrieved.")

    # Sort the JSON dictionaries by plate id
    plates = sorted(plates, key=lambda x: x['license_plate'])

    # Run if plates were found
    if plates:
        log.info("Plate - Gather IDs")
        all_plate_ids = getPlateIds(plates)
        all_plate_ids = cleanList(all_plate_ids)
        log.info("Plate - IDs aquired.")

        safe_plate_ids = []

        log.info("Searching for safe plates.")
        # Create the list of safe plates
        for plate in PERSISTENT_PLATES:
            safe_plate_ids.append(getPlateId(plate, plates))
        safe_plate_ids = cleanList(safe_plate_ids)

        if PERSISTENT_PID:
            for plate in PERSISTENT_LID:
                safe_plate_ids.append(plate)
        log.info("Safe plates found.")

        # New list that filters plates that are safe
        plates_to_delete = [
            plate for plate in all_plate_ids if plate not in safe_plate_ids]

        if plates_to_delete:
            purgePlates(plates_to_delete, plates)
            return 1  # Completed

        else:
            log.info(
                "The organization has already been purged.\
There are no more plates to delete.")

            return 1  # Completed
    else:
        log.info("No plates were found.")

        return 1  # Copmleted


##############################################################################
                                #  Main  #
##############################################################################


# If the code is being ran directly and not imported.
if __name__ == "__main__":
    if GPIO:
        GPIO.output(work_pin, True)

    start_time = time.time()
    PoI = threading.Thread(target=runPeople)
    LPoI = threading.Thread(target=runPlates)

    # Start the threads running independantly
    PoI.start()
    LPoI.start()

    # Join the threads back to parent process
    PoI.join()
    LPoI.join()
    elapsed_time = time.time() - start_time
    if GPIO:
        GPIO.output(work_pin, False)

    log.info(f"Total time to complete: {elapsed_time:.2f}")<|MERGE_RESOLUTION|>--- conflicted
+++ resolved
@@ -17,11 +17,7 @@
 
 # Set logger
 log = logging.getLogger()
-<<<<<<< HEAD
 log.setLevel(logging.INFO)
-=======
-log.setLevel(logging.DEBUG)
->>>>>>> 03ce4b56
 logging.basicConfig(
     level=logging.INFO,
     format="%(levelname)s: %(message)s"
@@ -477,14 +473,10 @@
             safe_person_ids.append(getPersonId(person, persons))
         safe_person_ids = cleanList(safe_person_ids)
 
-<<<<<<< HEAD
         if PERSISTENT_PID:
             for person in PERSISTENT_PID:
                 safe_person_ids.append(person)
-=======
-        for person in PERSISTENT_PID:
-            safe_person_ids.append(person)
->>>>>>> 03ce4b56
+
         log.info("Safe persons found.")
 
         # New list that filters persons that are safe
